--- conflicted
+++ resolved
@@ -2106,16 +2106,6 @@
         } else {
             let field = self.ident().try;
 
-<<<<<<< HEAD
-        return LExpression {
-            data: Expression {
-                t_project: struct {
-                    expr: current,
-                    field: field,
-                    type_: nil as Type?,
-                    resolved_path: nil,
-                    interface_call: false,
-=======
             return LExpression {
                 data: Expression {
                     t_project: struct {
@@ -2123,8 +2113,8 @@
                         field: field,
                         type_: nil as Type?,
                         resolved_path: nil,
-                    },
->>>>>>> 4b4c6f3a
+                        interface_call: false,
+                    },
                 },
                 location: Location {
                     start: current.location.start,
